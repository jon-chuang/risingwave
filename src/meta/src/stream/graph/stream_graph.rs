--- conflicted
+++ resolved
@@ -535,19 +535,6 @@
             );
 
             if ctx.is_legacy_frontend {
-<<<<<<< HEAD
-                for up_id in &upstream_actor_ids {
-                    ctx.dispatches
-                        .entry((*up_id, stream_node.get_operator_id()))
-                        .or_insert(Vec::new())
-                        .push(actor_id.as_global_id());
-                }
-
-                let chain_upstream_node_actors = self
-                    .table_node_actors
-                    .get(&table_id)
-                    .unwrap()
-=======
                 for &up_id in &upstream_actor_ids {
                     ctx.dispatches
                         .entry(up_id)
@@ -557,7 +544,6 @@
                 let chain_upstream_table_node_actors =
                     self.table_node_actors.get(&table_id).unwrap();
                 let chain_upstream_node_actors = chain_upstream_table_node_actors
->>>>>>> e6bdf0b7
                     .iter()
                     .flat_map(|(node_id, actor_ids)| {
                         actor_ids.iter().map(|actor_id| (*node_id, *actor_id))
@@ -568,11 +554,7 @@
                 for (node_id, actor_ids) in chain_upstream_node_actors {
                     ctx.upstream_node_actors
                         .entry(node_id)
-<<<<<<< HEAD
-                        .or_insert(Vec::new())
-=======
                         .or_default()
->>>>>>> e6bdf0b7
                         .extend(actor_ids.iter());
                 }
             }
